--- conflicted
+++ resolved
@@ -20,10 +20,6 @@
 import java.util.List;
 
 import tachyon.TachyonURI;
-<<<<<<< HEAD
-import tachyon.client.ClientOptions;
-import tachyon.client.FileSystemMasterClient;
-=======
 import tachyon.annotation.PublicApi;
 import tachyon.client.ClientOptions;
 import tachyon.client.FileSystemMasterClient;
@@ -31,7 +27,6 @@
 import tachyon.thrift.DependencyDoesNotExistException;
 import tachyon.thrift.FileAlreadyExistException;
 import tachyon.thrift.FileDoesNotExistException;
->>>>>>> 4a99402a
 import tachyon.thrift.FileInfo;
 import tachyon.thrift.InvalidPathException;
 
@@ -41,14 +36,9 @@
  * class is thread safe. The read/write interface provided by this client is similar to Java's
  * input/output streams.
  */
-<<<<<<< HEAD
+@PublicApi
 public final class TachyonFileSystem implements Closeable, TachyonFSCore {
   /** The single instance of the TachyonFileSystem */
-=======
-@PublicApi
-public class TachyonFileSystem implements Closeable, TachyonFSCore {
-  /** A cached instance of the TachyonFileSystem */
->>>>>>> 4a99402a
   private static TachyonFileSystem sClient;
 
   /**
@@ -257,6 +247,7 @@
    * @throws FileDoesNotExistException if the file does not exist
    * @throws IOException if an error occurs during the pin operation
    */
+  @Override
   public void setPin(TachyonFile file, boolean pinned) throws IOException,
       FileDoesNotExistException {
     FileSystemMasterClient masterClient = mContext.acquireMasterClient();
