/*
 * Licensed to the University of California, Berkeley under one or more contributor license
 * agreements. See the NOTICE file distributed with this work for additional information regarding
 * copyright ownership. The ASF licenses this file to You under the Apache License, Version 2.0 (the
 * "License"); you may not use this file except in compliance with the License. You may obtain a
 * copy of the License at
 *
 * http://www.apache.org/licenses/LICENSE-2.0
 *
 * Unless required by applicable law or agreed to in writing, software distributed under the License
 * is distributed on an "AS IS" BASIS, WITHOUT WARRANTIES OR CONDITIONS OF ANY KIND, either express
 * or implied. See the License for the specific language governing permissions and limitations under
 * the License.
 */

package tachyon.master.next.block;

import java.io.IOException;
import java.util.ArrayList;
import java.util.Collection;
import java.util.Collections;
import java.util.HashMap;
import java.util.HashSet;
import java.util.List;
import java.util.Map;
import java.util.Map.Entry;
import java.util.Set;
import java.util.concurrent.atomic.AtomicInteger;

import org.apache.thrift.TProcessor;
import org.slf4j.Logger;
import org.slf4j.LoggerFactory;

import com.google.common.base.Preconditions;

import tachyon.Constants;
import tachyon.StorageDirId;
import tachyon.master.next.IndexedSet;
import tachyon.master.next.MasterBase;
import tachyon.master.next.block.meta.MasterBlockInfo;
import tachyon.master.next.block.meta.MasterBlockLocation;
import tachyon.master.next.block.meta.MasterWorkerInfo;
import tachyon.master.next.journal.Journal;
import tachyon.master.next.journal.JournalEntry;
import tachyon.master.next.journal.JournalInputStream;
import tachyon.master.next.journal.JournalWriter;
import tachyon.thrift.BlockInfo;
import tachyon.thrift.BlockLocation;
import tachyon.thrift.BlockMasterService;
import tachyon.thrift.Command;
import tachyon.thrift.CommandType;
import tachyon.thrift.NetAddress;
import tachyon.thrift.WorkerInfo;
import tachyon.util.FormatUtils;

<<<<<<< HEAD
public final class BlockMaster implements Master, ContainerIdGenerator {
=======
public class BlockMaster extends MasterBase implements ContainerIdGenerator {
>>>>>>> 7fe9e06f
  private static final Logger LOG = LoggerFactory.getLogger(Constants.LOGGER_TYPE);

  // Block metadata management.
  private final Map<Long, MasterBlockInfo> mBlocks;
  private final BlockIdGenerator mBlockIdGenerator;
  private final Set<Long> mLostBlocks;

  // Worker metadata management.
  private final IndexedSet.FieldIndex<MasterWorkerInfo> mIdIndex = new IndexedSet.FieldIndex<MasterWorkerInfo>() {
    @Override
    public Object getFieldValue(MasterWorkerInfo o) {
      return o.getId();
    }
  };
  private final IndexedSet.FieldIndex<MasterWorkerInfo> mAddressIndex =
      new IndexedSet.FieldIndex<MasterWorkerInfo>() {
        @Override
        public Object getFieldValue(MasterWorkerInfo o) {
          return o.getAddress();
        }
      };

  @SuppressWarnings("unchecked")
  private final IndexedSet<MasterWorkerInfo> mWorkers =
      new IndexedSet<MasterWorkerInfo>(mIdIndex, mAddressIndex);
  private final AtomicInteger mWorkerCounter;

  public BlockMaster(Journal journal) {
<<<<<<< HEAD
    mJournal = Preconditions.checkNotNull(journal);
=======
    super(journal);
>>>>>>> 7fe9e06f
    mBlocks = new HashMap<Long, MasterBlockInfo>();
    mBlockIdGenerator = new BlockIdGenerator();
    mWorkerCounter = new AtomicInteger(0);
    mLostBlocks = new HashSet<Long>();
  }

  @Override
  public TProcessor getProcessor() {
    return new BlockMasterService.Processor<BlockMasterServiceHandler>(
        new BlockMasterServiceHandler(this));
  }

  @Override
  public String getProcessorName() {
    return Constants.BLOCK_MASTER_SERVICE_NAME;
  }

  @Override
  public void processJournalCheckpoint(JournalInputStream inputStream) {
    // TODO
  }

  @Override
  public void processJournalEntry(JournalEntry entry) {
    // TODO
  }

  @Override
  public void start(boolean asMaster) throws IOException {
    startMaster(asMaster);
    if (isMasterMode()) {
      // TODO: start periodic heartbeat threads.
    }
  }

  @Override
  public void stop() throws IOException {
    stopMaster();
    if (isMasterMode()) {
      // TODO: stop heartbeat threads.
    }
  }

  public List<WorkerInfo> getWorkerInfoList() {
    List<WorkerInfo> workerInfoList = new ArrayList<WorkerInfo>(mWorkers.size());
    synchronized (mWorkers) {
      for (MasterWorkerInfo masterWorkerInfo : mWorkers) {
        workerInfoList.add(masterWorkerInfo.generateClientWorkerInfo());
      }
    }
    return workerInfoList;
  }

  public long getCapacityBytes() {
    long ret = 0;
    synchronized (mWorkers) {
      for (MasterWorkerInfo worker : mWorkers) {
        ret += worker.getCapacityBytes();
      }
    }
    return ret;
  }

  public long getUsedBytes() {
    long ret = 0;
    synchronized (mWorkers) {
      for (MasterWorkerInfo worker : mWorkers) {
        ret += worker.getUsedBytes();
      }
    }
    return ret;
  }

  // TODO: expose through thrift
  public Set<Long> getLostBlocks() {
    return Collections.unmodifiableSet(mLostBlocks);
  }

  public void removeBlocks(List<Long> blockIds) {
    for (long blockId : blockIds) {
      MasterBlockInfo masterBlockInfo = mBlocks.get(blockId);
      if (masterBlockInfo == null) {
        return;
      }
      for (long workerId : masterBlockInfo.getWorkers()) {
        masterBlockInfo.removeWorker(workerId);
        MasterWorkerInfo worker = mWorkers.getFirstByField(mIdIndex, workerId);
        if (worker != null) {
          worker.updateToRemovedBlock(true, blockId);
        }
      }
    }
  }

  // TODO: expose through thrift
  @Override
  public long getNewContainerId() {
    return mBlockIdGenerator.getNewBlockContainerId();
  }

  public void commitBlock(long workerId, long usedBytesOnTier, int tierAlias, long blockId,
      long length) {
    LOG.debug("Commit block: {}",
        FormatUtils.parametersToString(workerId, usedBytesOnTier, blockId, length));

    MasterWorkerInfo workerInfo = mWorkers.getFirstByField(mIdIndex, workerId);
    workerInfo.addBlock(blockId);
    workerInfo.updateUsedBytes(tierAlias, usedBytesOnTier);
    workerInfo.updateLastUpdatedTimeMs();

    MasterBlockInfo masterBlockInfo = mBlocks.get(blockId);
    if (masterBlockInfo == null) {
      masterBlockInfo = new MasterBlockInfo(blockId, length);
      mBlocks.put(blockId, masterBlockInfo);
    }
    masterBlockInfo.addWorker(workerId, tierAlias);
    // TODO: update lost workers?
  }

  /**
   * Retrieves information for the given list of block ids.
   *
   * @param blockIds A list of block ids to retrieve the information for
   * @return A list of {@link BlockInfo} objects corresponding to the input list of block ids. The
   *         list is in the same order as the input list.
   */
  public List<BlockInfo> getBlockInfoList(List<Long> blockIds) {
    List<BlockInfo> ret = new ArrayList<BlockInfo>(blockIds.size());
    for (long blockId : blockIds) {
      MasterBlockInfo masterBlockInfo = mBlocks.get(blockId);
      if (masterBlockInfo != null) {
        // Construct the block info object to return.

        // "Join" to get all the addresses of the workers.
        List<BlockLocation> locations = new ArrayList<BlockLocation>();
        for (MasterBlockLocation masterBlockLocation : masterBlockInfo.getBlockLocations()) {
          MasterWorkerInfo workerInfo =
              mWorkers.getFirstByField(mIdIndex, masterBlockLocation.getWorkerId());
          if (workerInfo != null) {
            locations.add(new BlockLocation(masterBlockLocation.getWorkerId(),
                workerInfo.getAddress(), masterBlockLocation.getTier()));
          }
        }
        BlockInfo retInfo =
            new BlockInfo(masterBlockInfo.getBlockId(), masterBlockInfo.getLength(), locations);
        ret.add(retInfo);
      }
    }
    return ret;
  }

  public long getWorkerId(NetAddress workerNetAddress) {
    // TODO: this NetAddress cloned in case thrift re-uses the object. Does thrift re-use it?
    NetAddress workerAddress = new NetAddress(workerNetAddress);
    LOG.info("registerWorker(): WorkerNetAddress: " + workerAddress);

    synchronized (mWorkers) {
      if (mWorkers.contains(mAddressIndex, workerAddress)) {
        // This worker address is already mapped to a worker id.
        long oldWorkerId = mWorkers.getFirstByField(mAddressIndex, workerAddress).getId();
        LOG.warn("The worker " + workerAddress + " already exists as id " + oldWorkerId + ".");
        return oldWorkerId;
      }

      // Generate a new worker id.
      long workerId = mWorkerCounter.incrementAndGet();
      mWorkers.add(new MasterWorkerInfo(workerId, workerNetAddress));

      return workerId;
    }
  }

  public long workerRegister(long workerId, List<Long> totalBytesOnTiers,
      List<Long> usedBytesOnTiers, Map<Long, List<Long>> currentBlocksOnTiers) {
    synchronized (mWorkers) {
      if (mWorkers.contains(mIdIndex, workerId)) {
        LOG.warn("Could not find worker id: " + workerId + " to register.");
        return -1;
      }
      MasterWorkerInfo workerInfo = mWorkers.getFirstByField(mIdIndex, workerId);
      workerInfo.updateLastUpdatedTimeMs();

      // Gather all blocks on this worker.
      HashSet<Long> newBlocks = new HashSet<Long>();
      for (List<Long> blockIds : currentBlocksOnTiers.values()) {
        newBlocks.addAll(blockIds);
      }

      // Detect any lost blocks on this worker.
      Set<Long> removedBlocks = workerInfo.register(totalBytesOnTiers, usedBytesOnTiers, newBlocks);

      processWorkerRemovedBlocks(workerInfo, removedBlocks);
      processWorkerAddedBlocks(workerInfo, currentBlocksOnTiers);
      LOG.info("registerWorker(): " + workerInfo);
    }
    return workerId;
  }

  public Command workerHeartbeat(long workerId, List<Long> usedBytesOnTiers,
      List<Long> removedBlockIds, Map<Long, List<Long>> addedBlocksOnTiers) {
    synchronized (mWorkers) {
      if (!mWorkers.contains(mIdIndex, workerId)) {
        LOG.warn("Could not find worker id: " + workerId + " for heartbeat.");
        return new Command(CommandType.Register, new ArrayList<Long>());
      }
      MasterWorkerInfo workerInfo = mWorkers.getFirstByField(mIdIndex, workerId);
      processWorkerRemovedBlocks(workerInfo, removedBlockIds);
      processWorkerAddedBlocks(workerInfo, addedBlocksOnTiers);

      workerInfo.updateUsedBytes(usedBytesOnTiers);
      workerInfo.updateLastUpdatedTimeMs();

      List<Long> toRemoveBlocks = workerInfo.getToRemoveBlocks();
      if (toRemoveBlocks.isEmpty()) {
        return new Command(CommandType.Nothing, new ArrayList<Long>());
      }
      return new Command(CommandType.Free, toRemoveBlocks);
    }
  }

  @Override
  public void writeJournalCheckpoint(JournalWriter writer) throws IOException {
    // TODO(cc)
  }

  /**
   * Updates the worker and block metadata for blocks removed from a worker.
   *
   * @param workerInfo The worker metadata object
   * @param removedBlockIds A list of block ids removed from the worker
   */
  private void processWorkerRemovedBlocks(MasterWorkerInfo workerInfo,
      Collection<Long> removedBlockIds) {
    // TODO: lock mBlocks?
    for (long removedBlockId : removedBlockIds) {
      MasterBlockInfo masterBlockInfo = mBlocks.get(removedBlockId);
      if (masterBlockInfo == null) {
        // TODO: throw exception?
        continue;
      }
      workerInfo.removeBlock(masterBlockInfo.getBlockId());
      masterBlockInfo.removeWorker(workerInfo.getId());
      if (masterBlockInfo.getNumLocations() == 0) {
        mLostBlocks.add(removedBlockId);
      }
    }
  }

  /**
   * Updates the worker and block metadata for blocks added to a worker.
   *
   * @param workerInfo The worker metadata object
   * @param addedBlockIds Mapping from StorageDirId to a list of block ids added to the directory.
   */
  private void processWorkerAddedBlocks(MasterWorkerInfo workerInfo,
      Map<Long, List<Long>> addedBlockIds) {
    // TODO: lock mBlocks?
    for (Entry<Long, List<Long>> blockIds : addedBlockIds.entrySet()) {
      long storageDirId = blockIds.getKey();
      for (long blockId : blockIds.getValue()) {
        MasterBlockInfo masterBlockInfo = mBlocks.get(blockId);
        if (masterBlockInfo != null) {
          workerInfo.addBlock(blockId);
          // TODO: change upper API so that this is tier level or type, not storage dir id.
          int tierAlias = StorageDirId.getStorageLevelAliasValue(storageDirId);
          masterBlockInfo.addWorker(workerInfo.getId(), tierAlias);
          // TODO: update lost workers?
        } else {
          // TODO: throw exception?
          LOG.warn(
              "failed to register workerId: " + workerInfo.getId() + " to blockId: " + blockId);
        }
      }
    }
  }
}<|MERGE_RESOLUTION|>--- conflicted
+++ resolved
@@ -30,8 +30,6 @@
 import org.apache.thrift.TProcessor;
 import org.slf4j.Logger;
 import org.slf4j.LoggerFactory;
-
-import com.google.common.base.Preconditions;
 
 import tachyon.Constants;
 import tachyon.StorageDirId;
@@ -53,11 +51,7 @@
 import tachyon.thrift.WorkerInfo;
 import tachyon.util.FormatUtils;
 
-<<<<<<< HEAD
-public final class BlockMaster implements Master, ContainerIdGenerator {
-=======
-public class BlockMaster extends MasterBase implements ContainerIdGenerator {
->>>>>>> 7fe9e06f
+public final class BlockMaster extends MasterBase implements ContainerIdGenerator {
   private static final Logger LOG = LoggerFactory.getLogger(Constants.LOGGER_TYPE);
 
   // Block metadata management.
@@ -86,11 +80,7 @@
   private final AtomicInteger mWorkerCounter;
 
   public BlockMaster(Journal journal) {
-<<<<<<< HEAD
-    mJournal = Preconditions.checkNotNull(journal);
-=======
     super(journal);
->>>>>>> 7fe9e06f
     mBlocks = new HashMap<Long, MasterBlockInfo>();
     mBlockIdGenerator = new BlockIdGenerator();
     mWorkerCounter = new AtomicInteger(0);
