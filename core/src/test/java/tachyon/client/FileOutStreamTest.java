--- conflicted
+++ resolved
@@ -19,6 +19,7 @@
 
 import org.junit.AfterClass;
 import org.junit.Assert;
+import org.junit.Before;
 import org.junit.BeforeClass;
 import org.junit.Test;
 
@@ -37,25 +38,15 @@
   private static final int MIN_LEN = 0;
   private static final int MAX_LEN = 255;
   private static final int DELTA = 32;
-<<<<<<< HEAD
-  private LocalTachyonCluster mLocalTachyonCluster = null;
-  private TachyonFS mTfs = null;
+  private static LocalTachyonCluster sLocalTachyonCluster = null;
+  private static TachyonFS sTfs = null;
+
   private TachyonConf mMasterTachyonConf;
-
-  @After
-  public final void after() throws Exception {
-    mLocalTachyonCluster.stop();
-  }
 
   @Before
   public final void before() throws IOException {
-    mLocalTachyonCluster = new LocalTachyonCluster(10000, 1000, 128);
-    mLocalTachyonCluster.start();
-    mTfs = mLocalTachyonCluster.getClient();
-    mMasterTachyonConf = mLocalTachyonCluster.getMasterTachyonConf();
-=======
-  private static LocalTachyonCluster sLocalTachyonCluster = null;
-  private static TachyonFS sTfs = null;
+    mMasterTachyonConf = sLocalTachyonCluster.getMasterTachyonConf();
+  }
 
   @AfterClass
   public static final void afterClass() throws Exception {
@@ -66,12 +57,9 @@
 
   @BeforeClass
   public static final void beforeClass() throws IOException {
-    System.setProperty("tachyon.user.quota.unit.bytes", "1000");
-    System.setProperty("tachyon.user.default.block.size.byte", "128");
-    sLocalTachyonCluster = new LocalTachyonCluster(10000);
+    sLocalTachyonCluster = new LocalTachyonCluster(10000, 1000, 128);
     sLocalTachyonCluster.start();
     sTfs = sLocalTachyonCluster.getClient();
->>>>>>> 2a67a67f
   }
 
   /**
@@ -200,14 +188,9 @@
     OutStream os = file.getOutStream(WriteType.THROUGH);
     Assert.assertTrue(os instanceof FileOutStream);
     os.write((byte) 0);
-<<<<<<< HEAD
     Thread.sleep(mMasterTachyonConf.getInt(Constants.USER_HEARTBEAT_INTERVAL_MS,
         Constants.SECOND_MS) * 2);
-    Assert.assertEquals(origId, mTfs.getUserId());
-=======
-    Thread.sleep(UserConf.get().HEARTBEAT_INTERVAL_MS * 2);
     Assert.assertEquals(origId, sTfs.getUserId());
->>>>>>> 2a67a67f
     os.write((byte) 1);
     os.close();
     checkWrite(filePath, op, len, len);
